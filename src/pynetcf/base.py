# Copyright (c) 2023, TU Wien, Department of Geodesy and Geoinformation.
# All rights reserved.

# Redistribution and use in source and binary forms, with or without
# modification, are permitted provided that the following conditions are met:
#   * Redistributions of source code must retain the above copyright
#     notice, this list of conditions and the following disclaimer.
#   * Redistributions in binary form must reproduce the above copyright
#     notice, this list of conditions and the following disclaimer in the
#     documentation and/or other materials provided with the distribution.
#   * Neither the name of the Vienna University of Technology,
#     Department of Geodesy and Geoinformation nor the
#     names of its contributors may be used to endorse or promote products
#     derived from this software without specific prior written permission.

# THIS SOFTWARE IS PROVIDED BY THE COPYRIGHT HOLDERS AND CONTRIBUTORS "AS IS"
# AND ANY EXPRESS OR IMPLIED WARRANTIES, INCLUDING, BUT NOT LIMITED TO, THE
# IMPLIED WARRANTIES OF MERCHANTABILITY AND FITNESS FOR A PARTICULAR PURPOSE
# ARE DISCLAIMED. IN NO EVENT SHALL VIENNA UNIVERSITY OF TECHNOLOGY,
# DEPARTMENT OF GEODESY AND GEOINFORMATION BE LIABLE FOR ANY
# DIRECT, INDIRECT, INCIDENTAL, SPECIAL, EXEMPLARY, OR CONSEQUENTIAL DAMAGES
# (INCLUDING, BUT NOT LIMITED TO, PROCUREMENT OF SUBSTITUTE GOODS OR SERVICES;
# LOSS OF USE, DATA, OR PROFITS; OR BUSINESS INTERRUPTION) HOWEVER CAUSED AND
# ON ANY THEORY OF LIABILITY, WHETHER IN CONTRACT, STRICT LIABILITY, OR TORT
# (INCLUDING NEGLIGENCE OR OTHERWISE) ARISING IN ANY WAY OUT OF THE USE OF THIS
# SOFTWARE, EVEN IF ADVISED OF THE POSSIBILITY OF SUCH DAMAGE.
"""
Base classes for reading and writing time series and images in NetCDF files
using Climate Forecast Metadata Conventions (http://cfconventions.org/).
"""

import os
import time
import numpy as np
import xarray as xr
import datetime
import warnings
from pathlib import Path

from pynetcf.const import alias_a

class DatasetError(Exception):
    pass


class Dataset:
    """
    netCDF file wrapper class that makes some things easier. Built around
    xarray Dataset.

    Parameters
    ----------
    filename : str or Path
        Filename of netCDF file. If already exiting then it will be opened
        as read only unless the append keyword is set. if the overwrite
        keyword is set then the file will be overwritten
    name : str, optional (default: None)
        A name for this dataset. Will be written as a global attribute if
        the file is a new file.
    file_format : str, optional
        KEYWORD DEPRECATED in v0.6
        file format
    mode : str, optional (default: "r")
        File access mode. Default is "read-only"
        - "r": means read-only; no data can be modified.
        - "w": means write; a new file is created, an existing file with the
               same name is deleted.
        - "a" and "r+" mean append (in analogy with serial files); an existing
          file is opened for reading and writing.
        Appending s to modes w, r+ or a will enable unbuffered shared access
        to NETCDF3_CLASSIC or NETCDF3_64BIT formatted files. Unbuffered
        access may be useful even if you don"t need shared access, since it
        may be faster for programs that don"t access data sequentially.
        This option is ignored for NETCDF4 and NETCDF4_CLASSIC
        formatted files.
    zlib : boolean, optional (default: True)
        If set, netCDF compression will be used
    complevel : int, optional (default: 4)
        Compression level used from 1 (low compression) to 9 (high compression)
    autoscale : bool, optional (default: True)
        If disabled data will not be automatically scaled when reading and
        writing
    automask : bool, optional (default: True)
        If disabled data will not be masked during reading.
        This means Fill Values will be used instead of NaN.
    """

    def __init__(self,
                 filename,
                 name=None,
                 file_format=None,
                 mode="r",
                 zlib=True,
                 complevel=4,
                 autoscale=True,
                 automask=True):

        if file_format is not None:
            warnings.warn(
                "The `file_format` keyword argument is deprecated "
                "and will be ignored",
                DeprecationWarning, stacklevel=2)

<<<<<<< HEAD
        """
        self.buf_len = 0 ### ??
        self.file = None
        self.autoscale = autoscale
        self.automask = automask
        """
=======
        # DEPRECATED KWS
        self.buf_len = 0 ### ??
        self.file = None
        self.file_format = file_format
        self.autoscale = autoscale
        self.automask = automask

>>>>>>> 368968dd

        self.filename = filename
        self._global_attr = dict(
            id=os.path.split(self.filename)[1],
            date_created=datetime.datetime.now().strftime("%Y-%m-%d %H:%M:%S")
        )

        if name is not None:
            self._global_attr["dataset_name"] = name
        self.zlib = zlib
        self.complevel = complevel
        self.mode = mode


        if self.mode in alias_a:
            self.mode = 'a'
        if self.mode == "a" and not os.path.exists(self.filename):
            self.mode = "w"
        if self.mode == "w":
            self._create_file_dir()

        if mode in ['r', 'a']:
            if not os.path.exists(self.filename):
                raise IOError(f"File {self.filename} does not exist.")
            self.dataset = xr.open_dataset(self.filename,
                                           engine="netcdf4")
        else:
            self.dataset = xr.Dataset()

        ## Deprecated
        self.dataset.set_auto_scale(self.autoscale)
        self.dataset.set_auto_mask(self.automask)

    @property
    def global_attr(self):
        return self.dataset.attrs

    def _create_file_dir(self):
        """
        Create directory for file to sit in.
        Avoid race condition if multiple instances are
        writing files into the same directory.
        """
        path = os.path.dirname(self.filename)
        if not os.path.exists(path):
            try:
                os.makedirs(path)
            except OSError:
                time.sleep(1)
                self._create_file_dir()

    def _set_global_attr(self):
        """
        Write global attributes to NetCDF file.
        """
        self.dataset.attrs.update(self.global_attr)

    def create_dim(self, name, n, axis=0):
        """
        Create dimension for NetCDF file.
        if it does not yet exist

        Parameters
        ----------
        name : str
            Name of the NetCDF dimension.
        n : int
            Size of the dimension.
        axis : int, optional (default: 0)
            The axis along which to create the dimension.
        """
        if name not in self.dataset.dims.keys():
            self.dataset.expand_dims({name: n}, axis=axis)

    def write_var(self,
                  name,
                  data=None,
                  dim=None,
                  attr=None,
                  dtype=None,
                  zlib=None,
                  complevel=None,
                  chunksizes=None,
                  **kwargs):
        """
        Create or overwrite values in a NetCDF variable. The data will be
        written to disk once flush or close is called

        Parameters
        ----------
        name : str
            Name of the NetCDF variable.
        data : np.ndarray, optional
            Array containing the data.
            if not given then the variable will be left empty
        dim : tuple, optional
            A tuple containing the dimension names.
        attr : dict, optional
            A dictionary containing the variable attributes.
            May contain field `_FillValue` to set the fill value for
            this variable manually .
        dtype: str or np.dtype, optional (default: None)
            Data type to use for encoding this variable.
            If not given data.dtype will be used
        zlib: bool, optional (default: None)
            Can be used to force activate/deactivate compression for this
            variable. If not specified, use the chosen global attribute
            (self.zlib).
        complevel: int, optional (default: 4)
            Explicit compression level for this variable
            if not given then global attribute is used
        chunksizes : tuple, optional
            chunksizes can be used to manually specify the
            HDF5 chunksizes for each dimension of the variable.
        **kwargs:
            Additional kwargs are forwarded to xr.DataArray.
        """

        attr = attr or dict()

        if "_FillValue" in attr:
            fill_value = attr.pop("_FillValue")
        else:
            fill_value = None

        if dtype is None:
            dtype = data.dtype

        if zlib is None:
            zlib = self.zlib

        if not np.issubdtype(dtype, np.number):
            # Only numeric data can be compressed
            zlib = False

        if complevel is None:
            complevel = self.complevel

        if name in self.dataset.data_vars:
            var = self.dataset[name]
        else:
            var = xr.DataArray(name=name, data=data, dims=dim, **kwargs)
            var.encoding["_FillValue"] = fill_value
            var.encoding["dtype"] = dtype
            var.encoding["zlib"] = zlib
            var.encoding["complevel"] = complevel

            if chunksizes is not None:
                var = var.chunk(chunksizes)

            var = self.dataset.createVariable(name,
                                              dtype,
                                              dim,
                                              fill_value=fill_value,
                                              zlib=zlib,
                                              complevel=complevel,
                                              chunksizes=chunksizes,
                                              **kwargs)

        for attr_name in attr:
            attr_value = attr[attr_name]
            var.setncattr(attr_name, attr_value)

        var.set_auto_scale(self.autoscale)
        if data is not None:
            var[:] = data

    def append_var(self, name, data, **kwargs):
        """
        append data along unlimited dimension(s) of variable

        Parameters
        ----------
        name : string
            Name of variable to append to.
        data : numpy.array
            Numpy array of correct dimension.

        Raises
        ------
        IOError
            if appending to variable without unlimited dimension
        """
        if name in self.dataset.variables.keys():
            var = self.dataset.variables[name]
            dim_unlimited = []
            key = []
            for index, dim in enumerate(var.dimensions):
                unlimited = self.dataset.dimensions[dim].isunlimited()
                dim_unlimited.append(unlimited)
                if not unlimited:
                    # if the dimension is not unlimited set the slice to :
                    key.append(slice(None, None, None))
                else:
                    # if unlimited set slice of this dimension to
                    # append meaning
                    # [var.shape[index]:]
                    key.append(slice(var.shape[index], None, None))

            dim_unlimited = np.array(dim_unlimited)
            nr_unlimited = np.where(dim_unlimited)[0].size
            key = tuple(key)
            # if there are unlimited dimensions we can do an append
            if nr_unlimited > 0:
                var[key] = data
            else:
                raise IOError(
                    "Cannot append to variable that has no unlimited dimension")
        else:
            self.write_var(name, data, **kwargs)

    def read_var(self, name):
        """
        reads variable from netCDF file

        Parameters
        ----------
        name : string
            name of the variable
        """

        if self.mode in ["r", "r+", "a"]:
            if name in self.dataset.variables.keys():
                return self.dataset.variables[name][:]

    def add_global_attr(self, name, value):
        """
        Add global attribute.

        Parameters
        ----------
        name : str
            Name.
        value : str or number
            Value.
        """
        self.global_attr[name] = value

    def flush(self):
        """
        Flush data to disk.
        """
        if self.dataset is not None:
            if self.mode in ["w", "r+", "a"]:
                self._set_global_attr()
                self.dataset.sync()

    def close(self):
        """
        Flush and close file.
        """
        if self.dataset is not None:
            self.flush()
            self.dataset.close()
            self.dataset = None

    def __enter__(self):
        """
        ContextManager enter.
        """
        return self

    def __exit__(self, value_type, value, traceback):
        """
        ContextManager exit.
        """
        self.close()

    def __del__(self):
        """
        Destructor.
        """
        if hasattr(self, "dataset"):
            self.close()<|MERGE_RESOLUTION|>--- conflicted
+++ resolved
@@ -101,22 +101,12 @@
                 "and will be ignored",
                 DeprecationWarning, stacklevel=2)
 
-<<<<<<< HEAD
-        """
-        self.buf_len = 0 ### ??
-        self.file = None
-        self.autoscale = autoscale
-        self.automask = automask
-        """
-=======
         # DEPRECATED KWS
         self.buf_len = 0 ### ??
         self.file = None
         self.file_format = file_format
         self.autoscale = autoscale
         self.automask = automask
-
->>>>>>> 368968dd
 
         self.filename = filename
         self._global_attr = dict(
